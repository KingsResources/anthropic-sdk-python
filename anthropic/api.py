from typing import Dict, AsyncIterator, Iterator, Optional, Tuple, NamedTuple, Union
import aiohttp
import requests
import requests.adapters
import urllib.parse
import json

from aiohttp import ClientResponse

from . import constants
from . import tokenizer


class ApiException(Exception):
    pass


class Request(NamedTuple):
    method: str
    url: str
    headers: Optional[Dict[str, str]]
    data: bytes
    stream: bool
    timeout: Optional[Union[float, Tuple[float, float]]]


def _process_request_error(
    method: str, result: Union[requests.Response, ClientResponse]
):
    status_code = (
        result.status if isinstance(result, ClientResponse) else result.status_code
    )
    if status_code != 200:
        content = result.content.decode("utf-8")
        try:
            formatted_content = json.loads(content)
        except json.decoder.JSONDecodeError:
            formatted_content = content
        raise ApiException(
            f"{method} request failed with status code: {result.status_code}",
            formatted_content,
        )


class Client:
    def __init__(
        self,
        api_key: str,
        api_url: str = "https://api.anthropic.com",
        proxy_url: Optional[str] = None,
        default_request_timeout: Optional[Union[float, Tuple[float, float]]] = 600,
    ):
        self.api_key = api_key
        self.api_url = api_url
        self.proxy_url = proxy_url
        self.max_connection_retries = 2
        self.default_request_timeout = default_request_timeout
        self._session = self._setup_session()

    def _setup_session(self) -> requests.Session:
        self._session = requests.Session()
        if self.proxy_url:
            self._session.proxies = {"https": self.proxy_url}
        self._session.mount(
            "https://",
            requests.adapters.HTTPAdapter(max_retries=self.max_connection_retries),
        )
        return self._session

    def _request_params(
        self,
        headers: Optional[Dict[str, str]],
        method: str,
        params: dict,
        path: str,
        request_timeout: Optional[Union[float, Tuple[float, float]]],
    ) -> Request:
        method = method.lower()
        abs_url = urllib.parse.urljoin(self.api_url, path)
        final_headers: dict[str, str] = {
            "Accept": "application/json",
            "Client": constants.ANTHROPIC_CLIENT_VERSION,
            "X-API-Key": self.api_key,
            **(headers or {}),
        }
        if params.get("disable_checks"):
            del params["disable_checks"]
        else:
            # NOTE: disabling_checks can lead to very poor sampling quality from our API.
<<<<<<< HEAD
            # _Please_ read the docs on "Claude instructions when using the API" before disabling this.
            # Also note, future versions of the API will enforce these as hard constraints automatically,
            # so please consider these SDK-side checks as things you'll need to handle regardless.
            _validate_request(params)

=======
            # _Please_ read the docs on "Claude instructions when using the API" before disabling this
            _validate_prompt(params["prompt"])
>>>>>>> 836bbc14
        data = None
        if params:
            if method in {"get"}:
                encoded_params = urllib.parse.urlencode(
                    [(k, v) for k, v in params.items() if v is not None]
                )
                abs_url += "&%s" % encoded_params
            elif method in {"post", "put"}:
                data = json.dumps(params).encode()
                final_headers["Content-Type"] = "application/json"
            else:
                raise ValueError(f"Unrecognized method: {method}")
        # If we're requesting a stream from the server, let's tell requests to expect the same
        stream = params.get("stream", None)
        return Request(
            method,
            abs_url,
            final_headers,
            data,
            stream,
            request_timeout or self.default_request_timeout,
        )

    def _request_raw(
        self,
        method: str,
        path: str,
        params: dict,
        headers: Optional[Dict[str, str]] = None,
        request_timeout: Optional[Union[float, Tuple[float, float]]] = None,
    ) -> requests.Response:
        request = self._request_params(headers, method, params, path, request_timeout)
        result = self._session.request(
            request.method,
            request.url,
            headers=request.headers,
            data=request.data,
            stream=request.stream,
            timeout=request.timeout,
        )

        _process_request_error(method, result)
        return result

    async def _arequest_as_json(
        self,
        method: str,
        path: str,
        params: dict,
        headers: Optional[Dict[str, str]] = None,
        request_timeout: Optional[Union[float, Tuple[float, float]]] = None,
    ) -> dict:
        request = self._request_params(headers, method, params, path, request_timeout)
        async with aiohttp.ClientSession() as session:
            async with session.request(
                request.method,
                request.url,
                headers=request.headers,
                data=request.data,
                timeout=request.timeout,
            ) as result:
                _process_request_error(method, result)
                content = await result.text()
                json_body = json.loads(content)
                return json_body

    async def _arequest_as_stream(
        self,
        method: str,
        path: str,
        params: dict,
        headers: Optional[Dict[str, str]] = None,
        request_timeout: Optional[Union[float, Tuple[float, float]]] = None,
    ) -> AsyncIterator[dict]:
        request = self._request_params(headers, method, params, path, request_timeout)
        awaiting_ping_data = False
        async with aiohttp.ClientSession() as session:
            async with session.request(
                request.method,
                request.url,
                headers=request.headers,
                data=request.data,
                timeout=request.timeout,
            ) as result:
                _process_request_error(method, result)
                async for line in result.content:
                    line = line.strip()
                    if not line:
                        continue
                    if line == b"event: ping":
                        awaiting_ping_data = True
                        continue
                    if awaiting_ping_data:
                        awaiting_ping_data = False
                        continue

                    if line == b"data: [DONE]":
                        continue

                    line = line.decode("utf-8")

                    prefix = "data: "
                    if line.startswith(prefix):
                        line = line[len(prefix) :]
                    yield json.loads(line)

    def _request_as_json(self, *args, **kwargs) -> dict:
        result = self._request_raw(*args, **kwargs)
        content = result.content.decode("utf-8")
        json_body = json.loads(content)
        return json_body

    def _request_as_stream(self, *args, **kwargs) -> Iterator[dict]:
        result = self._request_raw(*args, **kwargs)

        awaiting_ping_data = False
        for line in result.iter_lines():
            if not line:
                continue
            if line == b"event: ping":
                awaiting_ping_data = True
                continue
            if awaiting_ping_data:
                awaiting_ping_data = False
                continue

            if line == b"data: [DONE]":
                continue
            line = line.decode("utf-8")

            prefix = "data: "
            if line.startswith(prefix):
                line = line[len(prefix) :]
            try:
                json_body = json.loads(line)
            except json.decoder.JSONDecodeError as e:
                raise ApiException(e, f"Error processing stream data", line)
            yield json_body

    def completion_stream(self, **kwargs) -> Iterator[dict]:
        new_kwargs = {"stream": True, **kwargs}
        return self._request_as_stream(
            "post",
            "/v1/complete",
            params=new_kwargs,
        )

    def completion(self, **kwargs) -> dict:
        return self._request_as_json(
            "post",
            "/v1/complete",
            params=kwargs,
        )

<<<<<<< HEAD
def _validate_request(params: dict) -> None:
    prompt: str = params["prompt"]
=======
    async def acompletion(self, **kwargs) -> dict:
        return await self._arequest_as_json(
            "post",
            "/v1/complete",
            params=kwargs,
        )

    async def acompletion_stream(self, **kwargs) -> AsyncIterator[dict]:
        new_kwargs = {"stream": True, **kwargs}
        return self._arequest_as_stream(
            "post",
            "/v1/complete",
            params=new_kwargs,
        )


def _validate_prompt(prompt: str) -> None:
>>>>>>> 836bbc14
    if not prompt.startswith(constants.HUMAN_PROMPT):
        raise ApiException(
            f"Prompt must start with anthropic.HUMAN_PROMPT ({repr(constants.HUMAN_PROMPT)})"
        )
    if constants.AI_PROMPT not in prompt:
        raise ApiException(
            f"Prompt must contain anthropic.AI_PROMPT ({repr(constants.AI_PROMPT)})"
        )
    if prompt.endswith(" "):
        raise ApiException(f"Prompt must not end with a space character")
    _validate_prompt_length(params)

def _validate_prompt_length(params: dict) -> None:
    prompt: str = params["prompt"]
    prompt_tokens = tokenizer.count_tokens(prompt)
    max_tokens_to_sample: int = params["max_tokens_to_sample"]
    token_limit = 9 * 1024
    if prompt_tokens + max_tokens_to_sample > token_limit:
        raise ApiException(
            f"Prompt tokens ({prompt_tokens}) + max-sampled tokens ({max_tokens_to_sample}) exceeds max ({token_limit})",
        )<|MERGE_RESOLUTION|>--- conflicted
+++ resolved
@@ -87,16 +87,10 @@
             del params["disable_checks"]
         else:
             # NOTE: disabling_checks can lead to very poor sampling quality from our API.
-<<<<<<< HEAD
             # _Please_ read the docs on "Claude instructions when using the API" before disabling this.
             # Also note, future versions of the API will enforce these as hard constraints automatically,
             # so please consider these SDK-side checks as things you'll need to handle regardless.
             _validate_request(params)
-
-=======
-            # _Please_ read the docs on "Claude instructions when using the API" before disabling this
-            _validate_prompt(params["prompt"])
->>>>>>> 836bbc14
         data = None
         if params:
             if method in {"get"}:
@@ -251,10 +245,6 @@
             params=kwargs,
         )
 
-<<<<<<< HEAD
-def _validate_request(params: dict) -> None:
-    prompt: str = params["prompt"]
-=======
     async def acompletion(self, **kwargs) -> dict:
         return await self._arequest_as_json(
             "post",
@@ -271,8 +261,8 @@
         )
 
 
-def _validate_prompt(prompt: str) -> None:
->>>>>>> 836bbc14
+def _validate_request(params: dict) -> None:
+    prompt: str = params["prompt"]
     if not prompt.startswith(constants.HUMAN_PROMPT):
         raise ApiException(
             f"Prompt must start with anthropic.HUMAN_PROMPT ({repr(constants.HUMAN_PROMPT)})"
